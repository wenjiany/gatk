/*
 * Copyright (c) 2010 The Broad Institute
 *
 * Permission is hereby granted, free of charge, to any person
 * obtaining a copy of this software and associated documentation
 * files (the "Software"), to deal in the Software without
 * restriction, including without limitation the rights to use,
 * copy, modify, merge, publish, distribute, sublicense, and/or sell
 * copies of the Software, and to permit persons to whom the
 * Software is furnished to do so, subject to the following
 * conditions:
 *
 * The above copyright notice and this permission notice shall be
 * included in all copies or substantial portions of the Software.
 *
 * THE SOFTWARE IS PROVIDED "AS IS", WITHOUT WARRANTY OF ANY KIND,
 * EXPRESS OR IMPLIED, INCLUDING BUT NOT LIMITED TO THE WARRANTIES
 * OF MERCHANTABILITY, FITNESS FOR A PARTICULAR PURPOSE AND
 * NONINFRINGEMENT. IN NO EVENT SHALL THE AUTHORS OR COPYRIGHT
 * HOLDERS BE LIABLE FOR ANY CLAIM, DAMAGES OR OTHER LIABILITY,
 * WHETHER IN AN ACTION OF CONTRACT, TORT OR OTHERWISE, ARISING
 * FROM, OUT OF OR IN CONNECTION WITH THE SOFTWARE OR
 * THE USE OR OTHER DEALINGS IN THE SOFTWARE.
 */

package org.broadinstitute.sting.gatk.walkers.fasta;

import org.broadinstitute.sting.commandline.Input;
import org.broadinstitute.sting.commandline.RodBinding;
import org.broadinstitute.sting.gatk.contexts.AlignmentContext;
import org.broadinstitute.sting.gatk.contexts.ReferenceContext;
import org.broadinstitute.sting.gatk.refdata.RefMetaDataTracker;
import org.broadinstitute.sting.gatk.walkers.*;
import org.broadinstitute.sting.utils.GenomeLoc;
import org.broadinstitute.sting.utils.collections.Pair;
import org.broadinstitute.sting.utils.variantcontext.VariantContext;

import java.util.List;


/**
 * Generates an alternative reference sequence over the specified interval.  Given variant ROD tracks,
 * it replaces the reference bases at variation sites with the bases supplied by the ROD(s).  Additionally,
 * allows for a "snpmask" ROD to set overlapping bases to 'N'.
 */
@WalkerName("FastaAlternateReferenceMaker")
@Reference(window=@Window(start=-1,stop=50))
@Requires(value={DataSource.REFERENCE})
public class FastaAlternateReferenceWalker extends FastaReferenceWalker {

    @Input(fullName = "variant", shortName = "V", doc="variants to model", required=false)
    public List<RodBinding<VariantContext>> variants;

    @Input(fullName="snpmask", shortName = "snpmask", doc="SNP mask VCF file", required=false)
    public RodBinding<VariantContext> snpmask;

    private int deletionBasesRemaining = 0;

    public Pair<GenomeLoc, String> map(RefMetaDataTracker tracker, ReferenceContext ref, AlignmentContext context) {

        if (deletionBasesRemaining > 0) {
            deletionBasesRemaining--;
            return new Pair<GenomeLoc, String>(context.getLocation(), "");
        }

        String refBase = String.valueOf((char)ref.getBase());

        // Check to see if we have a called snp
<<<<<<< HEAD
        for ( VariantContext vc : tracker.getValues(VariantContext.class) ) {
            if ( ! vc.getSource().equals(snpmask.getName())) {
=======
        for ( VariantContext vc : vcs ) {
            if ( vc.isFiltered() )
                continue;
            if ( !vc.getSource().startsWith("snpmask") ) {
>>>>>>> 9ddbfdcb
                if ( vc.isDeletion()) {
                    deletionBasesRemaining = vc.getReference().length();
                    // delete the next n bases, not this one
                    return new Pair<GenomeLoc, String>(context.getLocation(), refBase);
                } else if ( vc.isInsertion()) {
                    return new Pair<GenomeLoc, String>(context.getLocation(), refBase.concat(vc.getAlternateAllele(0).toString()));
                } else if (vc.isSNP()) {
                    return new Pair<GenomeLoc, String>(context.getLocation(), vc.getAlternateAllele(0).toString());
                }
            }
        }

        // if we don't have a called site, and we have a mask at this site, mask it
        for ( VariantContext vc : tracker.getValues(snpmask) ) {
            if ( vc.isSNP()) {
                return new Pair<GenomeLoc, String>(context.getLocation(), "N");
            }
        }


        // if we got here then we're just ref
        return new Pair<GenomeLoc, String>(context.getLocation(), refBase);
    }
}<|MERGE_RESOLUTION|>--- conflicted
+++ resolved
@@ -66,24 +66,18 @@
         String refBase = String.valueOf((char)ref.getBase());
 
         // Check to see if we have a called snp
-<<<<<<< HEAD
-        for ( VariantContext vc : tracker.getValues(VariantContext.class) ) {
-            if ( ! vc.getSource().equals(snpmask.getName())) {
-=======
-        for ( VariantContext vc : vcs ) {
+        for ( VariantContext vc : tracker.getValues(variants) ) {
             if ( vc.isFiltered() )
                 continue;
-            if ( !vc.getSource().startsWith("snpmask") ) {
->>>>>>> 9ddbfdcb
-                if ( vc.isDeletion()) {
-                    deletionBasesRemaining = vc.getReference().length();
-                    // delete the next n bases, not this one
-                    return new Pair<GenomeLoc, String>(context.getLocation(), refBase);
-                } else if ( vc.isInsertion()) {
-                    return new Pair<GenomeLoc, String>(context.getLocation(), refBase.concat(vc.getAlternateAllele(0).toString()));
-                } else if (vc.isSNP()) {
-                    return new Pair<GenomeLoc, String>(context.getLocation(), vc.getAlternateAllele(0).toString());
-                }
+
+            if ( vc.isDeletion()) {
+                deletionBasesRemaining = vc.getReference().length();
+                // delete the next n bases, not this one
+                return new Pair<GenomeLoc, String>(context.getLocation(), refBase);
+            } else if ( vc.isInsertion()) {
+                return new Pair<GenomeLoc, String>(context.getLocation(), refBase.concat(vc.getAlternateAllele(0).toString()));
+            } else if (vc.isSNP()) {
+                return new Pair<GenomeLoc, String>(context.getLocation(), vc.getAlternateAllele(0).toString());
             }
         }
 
