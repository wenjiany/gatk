package org.broadinstitute.sting.gatk.walkers.genotyper;

import org.broadinstitute.sting.WalkerTest;
import org.broadinstitute.sting.gatk.GenomeAnalysisEngine;
import org.broadinstitute.sting.utils.exceptions.UserException;
import org.testng.annotations.Test;

import java.io.File;
import java.util.Arrays;
import java.util.HashMap;
import java.util.List;
import java.util.Map;

// ********************************************************************************** //
// Note that this class also serves as an integration test for the VariantAnnotator!  //
// ********************************************************************************** //

public class UnifiedGenotyperIntegrationTest extends WalkerTest {

    private final static String baseCommand = "-T UnifiedGenotyper -R " + b36KGReference + " -NO_HEADER -glm BOTH --dbsnp " + b36dbSNP129;
    private final static String baseCommandIndels = "-T UnifiedGenotyper -R " + b36KGReference + " -NO_HEADER -glm INDEL --dbsnp " + b36dbSNP129;
    private final static String baseCommandIndelsb37 = "-T UnifiedGenotyper -R " + b37KGReference + " -NO_HEADER -glm INDEL --dbsnp " + b37dbSNP132;

    // --------------------------------------------------------------------------------------------------------------
    //
    // testing normal calling
    //
    // --------------------------------------------------------------------------------------------------------------
    @Test
    public void testMultiSamplePilot1() {
        WalkerTest.WalkerTestSpec spec = new WalkerTest.WalkerTestSpec(
                baseCommand + " -I " + validationDataLocation + "low_coverage_CEU.chr1.10k-11k.bam -o %s -L 1:10,022,000-10,025,000", 1,
                Arrays.asList("b27939251539439a382538e507e03507"));
        executeTest("test MultiSample Pilot1", spec);
    }

    @Test
    public void testWithAllelesPassedIn() {
        WalkerTest.WalkerTestSpec spec1 = new WalkerTest.WalkerTestSpec(
                baseCommand + " --genotyping_mode GENOTYPE_GIVEN_ALLELES -alleles " + validationDataLocation + "allelesForUG.vcf -I " + validationDataLocation + "pilot2_daughters.chr20.10k-11k.bam -o %s -L 20:10,000,000-10,025,000", 1,
                Arrays.asList("8de2602679ffc92388da0b6cb4325ef6"));
        executeTest("test MultiSample Pilot2 with alleles passed in", spec1);

        WalkerTest.WalkerTestSpec spec2 = new WalkerTest.WalkerTestSpec(
                baseCommand + " --output_mode EMIT_ALL_SITES --genotyping_mode GENOTYPE_GIVEN_ALLELES -alleles " + validationDataLocation + "allelesForUG.vcf -I " + validationDataLocation + "pilot2_daughters.chr20.10k-11k.bam -o %s -L 20:10,000,000-10,025,000", 1,
                Arrays.asList("6458f3b8fe4954e2ffc2af972aaab19e"));
        executeTest("test MultiSample Pilot2 with alleles passed in and emitting all sites", spec2);
    }

    @Test
    public void testSingleSamplePilot2() {
        WalkerTest.WalkerTestSpec spec = new WalkerTest.WalkerTestSpec(
                baseCommand + " -I " + validationDataLocation + "NA12878.1kg.p2.chr1_10mb_11_mb.SLX.bam -o %s -L 1:10,000,000-10,100,000", 1,
                Arrays.asList("d1cbd1fb9f3f7323941a95bc2def7e5a"));
        executeTest("test SingleSample Pilot2", spec);
    }

    // --------------------------------------------------------------------------------------------------------------
    //
    // testing compressed output
    //
    // --------------------------------------------------------------------------------------------------------------

    private final static String COMPRESSED_OUTPUT_MD5 = "2732b169cdccb21eb3ea00429619de79";

    @Test
    public void testCompressedOutput() {
        WalkerTest.WalkerTestSpec spec = new WalkerTest.WalkerTestSpec(
                baseCommand + " -I " + validationDataLocation + "NA12878.1kg.p2.chr1_10mb_11_mb.SLX.bam -o %s -L 1:10,000,000-10,100,000", 1,
                Arrays.asList("gz"), Arrays.asList(COMPRESSED_OUTPUT_MD5));
        executeTest("test compressed output", spec);
    }

    // --------------------------------------------------------------------------------------------------------------
    //
    // testing parallelization
    //
    // --------------------------------------------------------------------------------------------------------------

    @Test
    public void testParallelization() {

        // Note that we need to turn off any randomization for this to work, so no downsampling and no annotations

        String md5 = "cbac3960bbcb9d6192c57549208c182c";

        WalkerTest.WalkerTestSpec spec1 = new WalkerTest.WalkerTestSpec(
                baseCommand + " -dt NONE -G none -I " + validationDataLocation + "NA12878.1kg.p2.chr1_10mb_11_mb.SLX.bam -o %s -L 1:10,000,000-10,075,000", 1,
                Arrays.asList(md5));
        executeTest("test parallelization (single thread)", spec1);

        GenomeAnalysisEngine.resetRandomGenerator();

        WalkerTest.WalkerTestSpec spec2 = new WalkerTest.WalkerTestSpec(
                baseCommand + " -dt NONE -G none -I " + validationDataLocation + "NA12878.1kg.p2.chr1_10mb_11_mb.SLX.bam -o %s -L 1:10,000,000-10,075,000 -nt 2", 1,
                Arrays.asList(md5));
        executeTest("test parallelization (2 threads)", spec2);

        GenomeAnalysisEngine.resetRandomGenerator();

        WalkerTest.WalkerTestSpec spec3 = new WalkerTest.WalkerTestSpec(
                baseCommand + " -dt NONE -G none -I " + validationDataLocation + "NA12878.1kg.p2.chr1_10mb_11_mb.SLX.bam -o %s -L 1:10,000,000-10,075,000 -nt 4", 1,
                Arrays.asList(md5));
        executeTest("test parallelization (4 threads)", spec3);
    }

    // --------------------------------------------------------------------------------------------------------------
    //
    // testing parameters
    //
    // --------------------------------------------------------------------------------------------------------------

    @Test
    public void testCallingParameters() {
        HashMap<String, String> e = new HashMap<String, String>();
        e.put( "--min_base_quality_score 26", "531966aee1cd5dced61c96c4fedb59a9" );
        e.put( "--min_mapping_quality_score 26", "c71ca370947739cb7d87b59452be7a07" );
        e.put( "--computeSLOD", "1a5648f26c18ced27df4be031b44e72d" );

        for ( Map.Entry<String, String> entry : e.entrySet() ) {
            WalkerTest.WalkerTestSpec spec = new WalkerTest.WalkerTestSpec(
                    baseCommand + " -I " + validationDataLocation + "NA12878.1kg.p2.chr1_10mb_11_mb.SLX.bam -o %s -L 1:10,000,000-10,010,000 " + entry.getKey(), 1,
                    Arrays.asList(entry.getValue()));
            executeTest(String.format("test calling parameter[%s]", entry.getKey()), spec);
        }
    }

    @Test
    public void testOutputParameter() {
        HashMap<String, String> e = new HashMap<String, String>();
        e.put( "-sites_only", "d40114aa201aa33ff5f174f15b6b73af" );
        e.put( "--output_mode EMIT_ALL_CONFIDENT_SITES", "3c681b053fd2280f3c42041d24243752" );
        e.put( "--output_mode EMIT_ALL_SITES", "eafa6d71c5ecd64dfee5d7a3f60e392e" );

        for ( Map.Entry<String, String> entry : e.entrySet() ) {
            WalkerTest.WalkerTestSpec spec = new WalkerTest.WalkerTestSpec(
                    baseCommand + " -I " + validationDataLocation + "NA12878.1kg.p2.chr1_10mb_11_mb.SLX.bam -o %s -L 1:10,000,000-10,010,000 " + entry.getKey(), 1,
                    Arrays.asList(entry.getValue()));
            executeTest(String.format("testParameter[%s]", entry.getKey()), spec);
        }
    }

    @Test
    public void testConfidence() {
        WalkerTest.WalkerTestSpec spec1 = new WalkerTest.WalkerTestSpec(
                baseCommand + " -I " + validationDataLocation + "NA12878.1kg.p2.chr1_10mb_11_mb.SLX.bam -o %s -L 1:10,000,000-10,010,000 -stand_call_conf 10 ", 1,
                Arrays.asList("c71ca370947739cb7d87b59452be7a07"));
        executeTest("test confidence 1", spec1);

        WalkerTest.WalkerTestSpec spec2 = new WalkerTest.WalkerTestSpec(
                baseCommand + " -I " + validationDataLocation + "NA12878.1kg.p2.chr1_10mb_11_mb.SLX.bam -o %s -L 1:10,000,000-10,010,000 -stand_emit_conf 10 ", 1,
                Arrays.asList("1c0a599d475cc7d5e745df6e9b6c0d29"));
        executeTest("test confidence 2", spec2);
    }

    // --------------------------------------------------------------------------------------------------------------
    //
    // testing heterozygosity
    //
    // --------------------------------------------------------------------------------------------------------------
    @Test
    public void testHeterozyosity() {
        HashMap<Double, String> e = new HashMap<Double, String>();
        e.put( 0.01, "aed69402ddffe7f2ed5ca98563bfba02" );
        e.put( 1.0 / 1850, "fa94a059f08c1821b721335d93ed2ea5" );

        for ( Map.Entry<Double, String> entry : e.entrySet() ) {
            WalkerTest.WalkerTestSpec spec = new WalkerTest.WalkerTestSpec(
                    baseCommand + " -I " + validationDataLocation + "NA12878.1kg.p2.chr1_10mb_11_mb.SLX.bam -o %s -L 1:10,000,000-10,100,000 --heterozygosity " + entry.getKey(), 1,
                    Arrays.asList(entry.getValue()));
            executeTest(String.format("test heterozyosity[%s]", entry.getKey()), spec);
        }
    }


    // --------------------------------------------------------------------------------------------------------------
    //
    // testing calls with SLX, 454, and SOLID data
    //
    // --------------------------------------------------------------------------------------------------------------
    @Test
    public void testMultiTechnologies() {
        WalkerTest.WalkerTestSpec spec = new WalkerTest.WalkerTestSpec(
                baseCommand +
                        " -I " + validationDataLocation + "NA12878.1kg.p2.chr1_10mb_11_mb.allTechs.bam" +
                        " -o %s" +
                        " -L 1:10,000,000-10,100,000",
                1,
                Arrays.asList("1c080e6596d4c830bb5d147b04e2a82c"));

        executeTest(String.format("test multiple technologies"), spec);
    }

    // --------------------------------------------------------------------------------------------------------------
    //
    // testing calls with BAQ
    //
    // --------------------------------------------------------------------------------------------------------------
    @Test
    public void testCallingWithBAQ() {
        WalkerTest.WalkerTestSpec spec = new WalkerTest.WalkerTestSpec(
                baseCommand +
                        " -I " + validationDataLocation + "NA12878.1kg.p2.chr1_10mb_11_mb.allTechs.bam" +
                        " -o %s" +
                        " -L 1:10,000,000-10,100,000" +
                        " -baq CALCULATE_AS_NECESSARY",
                1,
                Arrays.asList("9129ad748ca3be2d3b321d2d7e83ae5b"));

        executeTest(String.format("test calling with BAQ"), spec);
    }

    // --------------------------------------------------------------------------------------------------------------
    //
    // testing indel caller
    //
    // --------------------------------------------------------------------------------------------------------------
    // Basic indel testing with SLX data
    @Test
    public void testSimpleIndels() {
        WalkerTest.WalkerTestSpec spec = new WalkerTest.WalkerTestSpec(
                baseCommandIndels +
                        " -I " + validationDataLocation + "NA12878.1kg.p2.chr1_10mb_11_mb.SLX.bam" +
                        " -o %s" +
                        " -L 1:10,000,000-10,500,000",
                1,
                Arrays.asList("0bece77ce6bc447438ef9b2921b2dc41"));

        executeTest(String.format("test indel caller in SLX"), spec);
    }

    // Basic indel testing with SLX data
    @Test
    public void testIndelsWithLowMinAlleleCnt() {
        WalkerTest.WalkerTestSpec spec = new WalkerTest.WalkerTestSpec(
                baseCommandIndels +
                        " -I " + validationDataLocation + "NA12878.1kg.p2.chr1_10mb_11_mb.SLX.bam" +
                        " -o %s" +
                        " -minIndelCnt 1" +
                        " -L 1:10,000,000-10,100,000",
                1,
                Arrays.asList("5fe98ee853586dc9db58f0bc97daea63"));

        executeTest(String.format("test indel caller in SLX witn low min allele count"), spec);
    }

    @Test
    public void testMultiTechnologyIndels() {
         WalkerTest.WalkerTestSpec spec = new WalkerTest.WalkerTestSpec(
                 baseCommandIndels +
                         " -I " + validationDataLocation + "NA12878.1kg.p2.chr1_10mb_11_mb.allTechs.bam" +
                         " -o %s" +
                         " -L 1:10,000,000-10,500,000",
                 1,
                 Arrays.asList("790b1a1d6ab79eee8c24812bb8ca6fae"));

         executeTest(String.format("test indel calling, multiple technologies"), spec);
     }

    @Test
    public void testWithIndelAllelesPassedIn1() {
        WalkerTest.WalkerTestSpec spec1 = new WalkerTest.WalkerTestSpec(
                baseCommandIndels + " --genotyping_mode GENOTYPE_GIVEN_ALLELES -alleles " + validationDataLocation + "indelAllelesForUG.vcf -I " + validationDataLocation +
                        "pilot2_daughters.chr20.10k-11k.bam -o %s -L 20:10,000,000-10,100,000", 1,
                Arrays.asList("408d3aba4d094c067fc00a43992c2292"));
        executeTest("test MultiSample Pilot2 indels with alleles passed in", spec1);
    }

    @Test
    public void testWithIndelAllelesPassedIn2() {
        WalkerTest.WalkerTestSpec spec2 = new WalkerTest.WalkerTestSpec(
                baseCommandIndels + " --output_mode EMIT_ALL_SITES --genotyping_mode GENOTYPE_GIVEN_ALLELES -alleles "
                        + validationDataLocation + "indelAllelesForUG.vcf -I " + validationDataLocation +
                        "pilot2_daughters.chr20.10k-11k.bam -o %s -L 20:10,000,000-10,100,000", 1,
                Arrays.asList("5e4e09354410b76fc0d822050d84132a"));
        executeTest("test MultiSample Pilot2 indels with alleles passed in and emitting all sites", spec2);
    }

    @Test
    public void testWithIndelAllelesPassedIn3() {

        WalkerTest.WalkerTestSpec spec3 = new WalkerTest.WalkerTestSpec(
                baseCommandIndels + " --genotyping_mode GENOTYPE_GIVEN_ALLELES -alleles " + validationDataLocation + "ALL.wgs.union_v2.20101123.indels.sites.vcf -I " + validationDataLocation +
                        "pilot2_daughters.chr20.10k-11k.bam -o %s -L 20:10,000,000-10,080,000", 1,
                Arrays.asList("c599eedbeb422713b8a28529e805e4ae"));
        executeTest("test MultiSample Pilot2 indels with complicated records", spec3);
    }

    @Test
    public void testWithIndelAllelesPassedIn4() {
        WalkerTest.WalkerTestSpec spec4 = new WalkerTest.WalkerTestSpec(
                baseCommandIndelsb37 + " --genotyping_mode GENOTYPE_GIVEN_ALLELES -alleles " + validationDataLocation + "ALL.wgs.union_v2_chr20_100_110K.20101123.indels.sites.vcf -I " + validationDataLocation +
                        "phase1_GBR_realigned.chr20.100K-110K.bam -o %s -L 20:100,000-110,000", 1,
                Arrays.asList("37d908a682ac269f8f19dec939ff5b01"));
        executeTest("test MultiSample 1000G Phase1 indels with complicated records emitting all sites", spec4);
    }
<<<<<<< HEAD
=======

    @Test
    public void testSnpEffAnnotationRequestedWithoutRodBinding() {
        WalkerTest.WalkerTestSpec spec = new WalkerTest.WalkerTestSpec(
                baseCommand + " -I " + validationDataLocation + "low_coverage_CEU.chr1.10k-11k.bam -o %s -L 1:10,022,000-10,025,000 " +
                "-A SnpEff",
                1,
                UserException.class);
        executeTest("testSnpEffAnnotationRequestedWithoutRodBinding", spec);
    }
>>>>>>> 24b72334
}<|MERGE_RESOLUTION|>--- conflicted
+++ resolved
@@ -294,8 +294,6 @@
                 Arrays.asList("37d908a682ac269f8f19dec939ff5b01"));
         executeTest("test MultiSample 1000G Phase1 indels with complicated records emitting all sites", spec4);
     }
-<<<<<<< HEAD
-=======
 
     @Test
     public void testSnpEffAnnotationRequestedWithoutRodBinding() {
@@ -306,5 +304,4 @@
                 UserException.class);
         executeTest("testSnpEffAnnotationRequestedWithoutRodBinding", spec);
     }
->>>>>>> 24b72334
 }