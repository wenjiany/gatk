<ivysettings>
  <properties file="${ivy.settings.dir}/ivysettings.properties"/>
  <settings defaultResolver="libraries"/>
  <resolvers>
    <filesystem name="projects">
	 <artifact pattern="${repository.dir}/[organisation]/[artifact]-[revision].[ext]" />
	 <ivy pattern="${repository.dir}/[organisation]/[module]-[revision].xml" />
    </filesystem>
    <ibiblio name="libraries" m2compatible="true" />
    <ibiblio name="libraries_with_inconsistent_poms" checkconsistency="false" m2compatible="true" />
    <ibiblio name="reflections-repo" m2compatible="true" root="http://reflections.googlecode.com/svn/repo" />
    <ibiblio name="java.net" m2compatible="false" root="http://download.java.net/maven/1/" pattern="[organisation]/jars/[artifact]-[revision].[ext]"/>
    <ibiblio name="maven2-repository.dev.java.net" m2compatible="true" root="http://download.java.net/maven/2/" />
  </resolvers>
  <modules>
    <module organisation="edu.mit.broad" resolver="projects" />
    <module organisation="net.sf" module="functionalj" resolver="projects" />
    <module organisation="net.sf" module="samtools" resolver="projects" />
    <module organisation="org.reflections" module="reflections" resolver="reflections-repo" />
    <module organisation="org.broad" module="tribble" resolver="projects" />
    <module organisation="gov.nist" module="Jama" resolver="projects" />
    <!-- If colt fixes the version in the pom for 1.2.0 then this line can be removed. -->
    <module organisation="colt" module="colt" resolver="libraries_with_inconsistent_poms" />
    <module organisation="javax.mail" resolver="java.net" />
    <module organisation="javax.activation" resolver="java.net" />
    <module organisation="net.java.dev.jna" resolver="maven2-repository.dev.java.net" />
    <module organisation="com.google.code.caliper" resolver="projects" />
<<<<<<< HEAD
    <module organisation="net.sf.gridscheduler" resolver="projects" />
=======
    <module organisation="com.google.code.cofoja" resolver="projects" />
>>>>>>> a3c9d9c3
  </modules>
</ivysettings><|MERGE_RESOLUTION|>--- conflicted
+++ resolved
@@ -25,10 +25,7 @@
     <module organisation="javax.activation" resolver="java.net" />
     <module organisation="net.java.dev.jna" resolver="maven2-repository.dev.java.net" />
     <module organisation="com.google.code.caliper" resolver="projects" />
-<<<<<<< HEAD
     <module organisation="net.sf.gridscheduler" resolver="projects" />
-=======
     <module organisation="com.google.code.cofoja" resolver="projects" />
->>>>>>> a3c9d9c3
   </modules>
 </ivysettings>